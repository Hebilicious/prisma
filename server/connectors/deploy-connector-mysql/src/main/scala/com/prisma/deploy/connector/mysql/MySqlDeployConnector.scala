package com.prisma.deploy.connector.mysql

import com.prisma.config.DatabaseConfig
import com.prisma.deploy.connector._
import com.prisma.deploy.connector.mysql.database.{MysqlDeployDatabaseMutationBuilder, MysqlInternalDatabaseSchema, TelemetryTable}
import com.prisma.deploy.connector.mysql.impls.{MysqlClientDbQueries, MysqlMigrationPersistence, MySqlDeployMutactionExectutor, MysqlProjectPersistence}
import com.prisma.shared.models.{Project, ProjectIdEncoder}
import org.joda.time.DateTime
import slick.dbio.Effect.Read
import slick.dbio.{DBIOAction, NoStream}
import slick.jdbc.MySQLProfile.api._
import slick.jdbc.meta.MTable

import scala.concurrent.{ExecutionContext, Future}

case class MySqlDeployConnector(config: DatabaseConfig)(implicit ec: ExecutionContext) extends DeployConnector with TableTruncationHelpers {
<<<<<<< HEAD
  override def isActive         = true
  lazy val internalDatabaseDefs = InternalDatabaseDefs(config)
=======
  lazy val internalDatabaseDefs = MysqlInternalDatabaseDefs(config)
>>>>>>> 0b800edf
  lazy val internalDatabaseRoot = internalDatabaseDefs.internalDatabaseRoot
  lazy val internalDatabase     = internalDatabaseDefs.internalDatabase
  lazy val clientDatabase       = internalDatabaseDefs.internalDatabaseRoot

  override val projectPersistence: ProjectPersistence           = MysqlProjectPersistence(internalDatabase)
  override val migrationPersistence: MigrationPersistence       = MysqlMigrationPersistence(internalDatabase)
  override val deployMutactionExecutor: DeployMutactionExecutor = MySqlDeployMutactionExectutor(clientDatabase)

  override def createProjectDatabase(id: String): Future[Unit] = {
    val action = MysqlDeployDatabaseMutationBuilder.createClientDatabaseForProject(projectId = id)
    clientDatabase.run(action)
  }

  override def deleteProjectDatabase(id: String): Future[Unit] = {
    val action = MysqlDeployDatabaseMutationBuilder.deleteProjectDatabase(projectId = id).map(_ => ())
    clientDatabase.run(action)
  }

  override def getAllDatabaseSizes(): Future[Vector[DatabaseSize]] = {
    val action = {
      val query = sql"""SELECT table_schema, sum( data_length + index_length) / 1024 / 1024 FROM information_schema.TABLES GROUP BY table_schema"""
      query.as[(String, Double)].map { tuples =>
        tuples.map { tuple =>
          DatabaseSize(tuple._1, tuple._2)
        }
      }
    }

    clientDatabase.run(action)
  }

  override def clientDBQueries(project: Project): ClientDbQueries      = MysqlClientDbQueries(project, clientDatabase)
  override def getOrCreateTelemetryInfo(): Future[TelemetryInfo]       = internalDatabaseRoot.run(TelemetryTable.getOrCreateInfo())
  override def updateTelemetryInfo(lastPinged: DateTime): Future[Unit] = internalDatabaseRoot.run(TelemetryTable.updateInfo(lastPinged)).map(_ => ())
  override def projectIdEncoder: ProjectIdEncoder                      = ProjectIdEncoder('@')

  override def initialize(): Future[Unit] = {
    val action = MysqlInternalDatabaseSchema.createSchemaActions(recreate = false)
    internalDatabaseRoot.run(action)
  }

  override def reset(): Future[Unit] = truncateTablesInDatabase(internalDatabase)

  override def shutdown() = {
    for {
      _ <- internalDatabaseRoot.shutdown
      _ <- internalDatabase.shutdown
    } yield ()
  }

  override def databaseIntrospectionInferrer(projectId: String) = EmptyDatabaseIntrospectionInferrer
}

trait TableTruncationHelpers {
  // copied from InternalTestDatabase

  protected def truncateTablesInDatabase(database: Database)(implicit ec: ExecutionContext): Future[Unit] = {
    for {
      schemas <- database.run(getTables("graphcool"))
      _       <- database.run(dangerouslyTruncateTables(schemas))
    } yield ()
  }

  private def getTables(projectId: String)(implicit ec: ExecutionContext): DBIOAction[Vector[String], NoStream, Read] = {
    for {
      metaTables <- MTable.getTables(cat = Some(projectId), schemaPattern = None, namePattern = None, types = None)
    } yield metaTables.map(table => table.name.name)
  }

  private def dangerouslyTruncateTables(tableNames: Vector[String]): DBIOAction[Unit, NoStream, Effect] = {
    DBIO.seq(
      List(sqlu"""SET FOREIGN_KEY_CHECKS=0""") ++
        tableNames.map(name => sqlu"TRUNCATE TABLE `#$name`") ++
        List(sqlu"""SET FOREIGN_KEY_CHECKS=1"""): _*
    )
  }
}<|MERGE_RESOLUTION|>--- conflicted
+++ resolved
@@ -14,12 +14,8 @@
 import scala.concurrent.{ExecutionContext, Future}
 
 case class MySqlDeployConnector(config: DatabaseConfig)(implicit ec: ExecutionContext) extends DeployConnector with TableTruncationHelpers {
-<<<<<<< HEAD
   override def isActive         = true
-  lazy val internalDatabaseDefs = InternalDatabaseDefs(config)
-=======
   lazy val internalDatabaseDefs = MysqlInternalDatabaseDefs(config)
->>>>>>> 0b800edf
   lazy val internalDatabaseRoot = internalDatabaseDefs.internalDatabaseRoot
   lazy val internalDatabase     = internalDatabaseDefs.internalDatabase
   lazy val clientDatabase       = internalDatabaseDefs.internalDatabaseRoot
