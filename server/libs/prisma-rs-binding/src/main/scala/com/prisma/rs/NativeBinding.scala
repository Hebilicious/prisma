--- conflicted
+++ resolved
@@ -49,7 +49,6 @@
     }
   }
 
-<<<<<<< HEAD
   def execute_raw(input: ExecuteRawInput): JsValue = {
     val (pointer, length) = writeBuffer(input)
     handleProtoResult(library.execute_raw(pointer, length)) { json: JsValue =>
@@ -57,15 +56,12 @@
     }
   }
 
-=======
   def count_by_model(input: CountByModelValues): Int = {
     val (pointer, length) = writeBuffer(input)
 
     handleProtoResult(library.count_by_model(pointer, length)) { i: Int => i }
   }
 
-
->>>>>>> a696debc
   def handleProtoResult[T, U](envelope: ProtobufEnvelope.ByReference)(processMessage: T => U): U = {
     val messageContent = envelope.data.getByteArray(0, envelope.len.intValue())
     library.destroy(envelope)
@@ -81,14 +77,12 @@
           case Result.Value.ScalarListResults(value) =>
             processMessage(value.values.asInstanceOf[T])
 
-<<<<<<< HEAD
           case Result.Value.ExecuteRawResult(result) =>
             val json = Json.parse(result.json)
             processMessage(json.asInstanceOf[T])
-=======
+
           case Result.Value.Integer(value) =>
             processMessage(value.asInstanceOf[T])
->>>>>>> a696debc
 
           case Result.Value.Empty =>
             processMessage((Seq.empty[Node], Seq.empty[String]).asInstanceOf[T])
