package com.prisma.api.import_export

import com.prisma.api.ApiBaseSpec
import com.prisma.shared.models.Project
import com.prisma.shared.schema_dsl.SchemaDsl
import com.prisma.utils.await.AwaitUtils
import org.scalatest.{FlatSpec, Matchers}

class BulkImportSpec extends FlatSpec with Matchers with ApiBaseSpec with AwaitUtils {

  val project: Project = SchemaDsl() { schema =>
    val model1: SchemaDsl.ModelBuilder = schema
      .model("Model1")
      .field("createdAt", _.DateTime)
      .field("a", _.String)
      .field("b", _.Int)
      .field("listField", _.Int, isList = true)

    val model0: SchemaDsl.ModelBuilder = schema
      .model("Model0")
      .field("createdAt", _.DateTime)
      .field("a", _.String)
      .field("b", _.Int)
      .oneToOneRelation("model1", "model0", model1, Some("Relation1"))

    model0.oneToOneRelation("relation0top", "relation0bottom", model0, Some("Relation0"))

    val model2: SchemaDsl.ModelBuilder = schema
      .model("Model2")
      .field("createdAt", _.DateTime)
      .field("a", _.String)
      .field("b", _.Int)
      .field("name", _.String)
      .oneToOneRelation("model1", "model2", model1, Some("Relation2"))
  }

  override protected def beforeAll(): Unit = {
    super.beforeAll()
    database.setup(project)
  }

  override def beforeEach(): Unit = {
<<<<<<< HEAD
    database.truncateProjectTables(project)
=======
    database.truncate(project.id)
>>>>>>> 13c752e1
  }
  val importer = new BulkImport(project)

  "Combining the data from the three files" should "work" in {

    val nodes = """{"valueType": "nodes", "values": [
                    |{"_typeName": "Model0", "id": "0", "a": "test", "b":  0, "createdAt": "2017-11-29 14:35:13"},
                    |{"_typeName": "Model1", "id": "1", "a": "test", "b":  1},
                    |{"_typeName": "Model2", "id": "2", "a": "test", "b":  2, "createdAt": "2017-11-29 14:35:13"},
                    |{"_typeName": "Model0", "id": "3", "a": "test", "b":  3}
                    |]}""".stripMargin.parseJson

    val relations =
      """{"valueType":"relations", "values": [
          |[{"_typeName": "Model0", "id": "0", "fieldName": "relation0top"},{"_typeName": "Model0", "id": "0", "fieldName": "relation0bottom"}],
          |[{"_typeName": "Model1", "id": "1", "fieldName": "model0"},{"_typeName": "Model0", "id": "0", "fieldName": "model1"}],
          |[{"_typeName": "Model2", "id": "2", "fieldName": "model1"},{"_typeName": "Model1", "id": "1", "fieldName": "model2"}],
          |[{"_typeName": "Model0", "id": "3", "fieldName": "relation0top"},{"_typeName": "Model0", "id": "3", "fieldName": "relation0bottom"}]
          |]}
          |""".stripMargin.parseJson

    val lists = """{ "valueType": "lists", "values": [
                    |{"_typeName": "Model1", "id": "1", "listField": [2,3,4,5]},
                    |{"_typeName": "Model1", "id": "1", "listField": [2,3,4,5]},
                    |{"_typeName": "Model1", "id": "1", "listField": [2,3,4,5]}
                    |]}
                    |""".stripMargin.parseJson

    importer.executeImport(nodes).await(5)
    importer.executeImport(relations).await(5)
    importer.executeImport(lists).await(5)

    val res0 = server.query("query{model0s{id, a, b}}", project).toString
    res0 should be("""{"data":{"model0s":[{"id":"0","a":"test","b":0},{"id":"3","a":"test","b":3}]}}""")

    val res1 = server.query("query{model1s{id, a, b, listField}}", project).toString
    res1 should be("""{"data":{"model1s":[{"id":"1","a":"test","b":1,"listField":[2,3,4,5,2,3,4,5,2,3,4,5]}]}}""")

    val res2 = server.query("query{model2s{id, a, b, name}}", project).toString
    res2 should be("""{"data":{"model2s":[{"id":"2","a":"test","b":2,"name":null}]}}""")

    val rel0 = server.query("query{model0s{id, model1{id}, relation0top{id}, relation0bottom{id}}}", project).toString
    rel0 should be(
      """{"data":{"model0s":[{"id":"0","model1":{"id":"1"},"relation0top":{"id":"0"},"relation0bottom":{"id":"0"}},{"id":"3","model1":null,"relation0top":{"id":"3"},"relation0bottom":{"id":"3"}}]}}""")

    val rel1 = server.query("query{model1s{id, model0{id}, model2{id}}}", project).toString
    rel1 should be("""{"data":{"model1s":[{"id":"1","model0":{"id":"0"},"model2":{"id":"2"}}]}}""")

    val rel2 = server.query("query{model2s{id, model1{id}}}", project).toString
    rel2 should be("""{"data":{"model2s":[{"id":"2","model1":{"id":"1"}}]}}""")
  }

  "Inserting a single node with a field with a String value" should "work" in {
    val nodes = """{ "valueType": "nodes", "values": [{"_typeName": "Model0", "id": "just-some-id", "a": "test"}]}""".parseJson
    importer.executeImport(nodes).await(5)

    val res = server.query("query{model0s{id, a}}", project)
    res.toString should be("""{"data":{"model0s":[{"id":"just-some-id","a":"test"}]}}""")
  }

  "Inserting several nodes with a field with a Int value" should "work" in {

    val nodes = """{"valueType":"nodes","values":[
                  |{"_typeName": "Model0", "id": "just-some-id", "b": 12},
                  |{"_typeName": "Model0", "id": "just-some-id2", "b": 13}
                  ]}""".stripMargin.parseJson

    importer.executeImport(nodes).await(5)

    val res = server.query("query{model0s{id, b}}", project)
    res.toString should be("""{"data":{"model0s":[{"id":"just-some-id","b":12},{"id":"just-some-id2","b":13}]}}""")
  }

  "Inserting a node with values for fields that do not exist" should "return the invalid index but keep on creating" in {

    val nodes = """{"valueType":"nodes","values":[
                  |{"_typeName": "Model0", "id": "just-some-id0", "b": 12},
                  |{"_typeName": "Model0", "id": "just-some-id3", "c": 12},
                  |{"_typeName": "Model0", "id": "just-some-id2", "b": 13}
                  ]}""".stripMargin.parseJson

    val res2 = importer.executeImport(nodes).await(5)

    res2.toString should be("""["The model Model0 with id just-some-id3 has an unknown field 'c' in field list."]""")

    val res = server.query("query{model0s{id, b}}", project)

    res.toString should be("""{"data":{"model0s":[{"id":"just-some-id0","b":12},{"id":"just-some-id2","b":13}]}}""")
  }

  // the order in which the items are created is not deterministic. therefore the error message can vary depending on which item is created last
  "Inserting a node with a duplicate id" should "return the invalid index but keep on creating" in {
    val nodes = """{"valueType":"nodes","values":[
                  |{"_typeName": "Model0", "id": "just-some-id4", "b": 12},
                  |{"_typeName": "Model0", "id": "just-some-id5", "b": 13},
                  |{"_typeName": "Model0", "id": "just-some-id5", "b": 15}
                  ]}""".stripMargin.parseJson

    val res2 = importer.executeImport(nodes).await(5)

    res2.toString should be(
      """["Failure inserting Model0 with Id: just-some-id5. Cause: java.sql.SQLIntegrityConstraintViolationException: Duplicate entry 'just-some-id5' for key 'PRIMARY'","Failure inserting RelayRow with Id: just-some-id5. Cause: java.sql.SQLIntegrityConstraintViolationException: Duplicate entry 'just-some-id5' for key 'PRIMARY'"]""")
    val res = server.query("query{model0s{id, b}}", project)
    res.toString should (be("""{"data":{"model0s":[{"id":"just-some-id4","b":12},{"id":"just-some-id5","b":13}]}}""") or
      be("""{"data":{"model0s":[{"id":"just-some-id4","b":12},{"id":"just-some-id5","b":15}]}}"""))
  }
}<|MERGE_RESOLUTION|>--- conflicted
+++ resolved
@@ -39,13 +39,8 @@
     database.setup(project)
   }
 
-  override def beforeEach(): Unit = {
-<<<<<<< HEAD
-    database.truncateProjectTables(project)
-=======
-    database.truncate(project.id)
->>>>>>> 13c752e1
-  }
+  override def beforeEach(): Unit = database.truncateProjectTables(project)
+
   val importer = new BulkImport(project)
 
   "Combining the data from the three files" should "work" in {
