package com.prisma.integration.deploychecks

import com.prisma.IgnoreSQLite
import com.prisma.IgnoreMongo
import com.prisma.integration.IntegrationBaseSpec
import org.scalatest.{FlatSpec, Matchers}

class UpdateFieldDeploySpec extends FlatSpec with Matchers with IntegrationBaseSpec {
  override def doNotRunForPrototypes: Boolean = true

  "Updating a field from scalar non-list to scalar list" should "throw a warning if there is already data" in {

    val schema =
      """|type A {
         | name: String! @unique
         | value: Int
         |}""".stripMargin

    val (project, _) = setupProject(schema)

    apiServer.query("""mutation{createA(data:{name: "A", value: 1}){name}}""", project)

    val schema2 =
      """type A {
        | name: String! @unique
        | value: [Int]
        |}""".stripMargin

    deployServer.deploySchemaThatMustWarn(project, schema2).toString should be(
      """{"data":{"deploy":{"migration":null,"errors":[],"warnings":[{"description":"You already have nodes for this model. This change may result in data loss."}]}}}""")
  }

  "Updating a field from scalar non-list to scalar list" should "throw a warning if there is already data but proceed with -force" taggedAs (IgnoreSQLite) in {

    val schema =
      """|type A {
         | name: String! @unique
         | value: Int
         |}""".stripMargin

    val (project, _) = setupProject(schema)

    apiServer.query("""mutation{createA(data:{name: "A", value: 1}){name}}""", project)

    val schema2 =
      """type A {
        | name: String! @unique
        | value: [Int]
        |}""".stripMargin

    deployServer.deploySchemaThatMustWarn(project, schema2, force = true).toString should be(
      """{"data":{"deploy":{"migration":{"applied":0,"revision":3},"errors":[],"warnings":[{"description":"You already have nodes for this model. This change may result in data loss."}]}}}""")
  }

  "Updating a field from scalar non-list to scalar list" should "succeed if there is no data yet" taggedAs (IgnoreSQLite) in {

    val schema =
      """|type A {
         | name: String! @unique
         | value: Int
         |}""".stripMargin

    val (project, _) = setupProject(schema)

    val schema2 =
      """type A {
        | name: String! @unique
        | value: [Int]
        |}""".stripMargin

    deployServer.deploySchemaThatMustSucceed(project, schema2, 3)
  }

  "Updating a field from scalar List to scalar non-list" should "warn if there is already data" in {

    val schema =
      """type A {
        | name: String! @unique
        | value: [Int]
        |}""".stripMargin

    val (project, _) = setupProject(schema)

    apiServer.query("""mutation{createA(data:{ name: "A", value: {set: [1,2,3]}}){value}}""", project).toString should be(
      """{"data":{"createA":{"value":[1,2,3]}}}""")

    val schema2 =
      """type A {
        | name: String! @unique
        | value: Int
        |}""".stripMargin

    deployServer.deploySchemaThatMustWarn(project, schema2).toString should be(
      """{"data":{"deploy":{"migration":null,"errors":[],"warnings":[{"description":"You already have nodes for this model. This change may result in data loss."}]}}}""")
  }

  "Updating a field from scalar List to scalar non-list" should "succeed if there are no nodes yet" in {

    val schema =
      """type A {
        | name: String! @unique
        | value: [Int]
        |}""".stripMargin

    val (project, _) = setupProject(schema)

    val schema2 =
      """type A {
        | name: String! @unique
        | value: Int
        |}""".stripMargin

    deployServer.deploySchemaThatMustSucceed(project, schema2, 3)
  }

  "Updating a field from string to int" should "throw a warning if there is already data" in {

    val schema =
      """|type A {
         | name: String! @unique
         | value: String
         |}""".stripMargin

    val (project, _) = setupProject(schema)

    apiServer.query("""mutation{createA(data:{name: "A", value: "1"}){name}}""", project)

    val schema2 =
      """type A {
        | name: String! @unique
        | value: Int
        |}""".stripMargin

    deployServer.deploySchemaThatMustWarn(project, schema2).toString should be(
      """{"data":{"deploy":{"migration":null,"errors":[],"warnings":[{"description":"You already have nodes for this model. This change may result in data loss."}]}}}""")
  }

  "Updating a field from string to int" should "throw a warning if there is already data but proceed with -force" taggedAs (IgnoreSQLite) in {

    val schema =
      """|type A {
         | name: String! @unique
         | value: String
         |}"""

    val (project, _) = setupProject(schema)

    apiServer.query("""mutation{createA(data:{name: "A", value: "not a number"}){name}}""", project)

    val schema2 =
      """type A {
        | name: String! @unique
        | value: Int
        |}"""

    deployServer.deploySchemaThatMustWarn(project, schema2, true).toString should be(
      """{"data":{"deploy":{"migration":{"applied":0,"revision":3},"errors":[],"warnings":[{"description":"You already have nodes for this model. This change may result in data loss."}]}}}""")
  }

  "Updating a field from string to int" should "not throw a warning if there is no data yet" taggedAs (IgnoreSQLite) in {

    val schema =
      """|type A {
         | name: String! @unique
         | value: String
         |}"""

    val (project, _) = setupProject(schema)

    val schema2 =
      """type A {
        | name: String! @unique
        | value: Int
        |}"""

    deployServer.deploySchemaThatMustSucceed(project, schema2, 3)
  }

  "Updating a field from string to a relation" should "throw a warning if there is already data" in {

    val schema =
      """|type A {
         | name: String! @unique
         | value: String
         |}""".stripMargin

    val (project, _) = setupProject(schema)

    apiServer.query("""mutation{createA(data:{name: "A", value: "1"}){name}}""", project)

    val schema2 =
      """type A {
        | name: String! @unique
        | value: A
        |}""".stripMargin

    deployServer.deploySchemaThatMustWarn(project, schema2).toString should be(
      """{"data":{"deploy":{"migration":null,"errors":[],"warnings":[{"description":"You already have nodes for this model. This change may result in data loss."}]}}}""")
  }

  "Updating a field from string to a relation" should "throw a warning if there is already data but proceed with -force" taggedAs (IgnoreSQLite) in {

    val schema =
      """|type A {
         | name: String! @unique
         | value: String
         |}"""

    val (project, _) = setupProject(schema)

    apiServer.query("""mutation{createA(data:{name: "A", value: "not a number"}){name}}""", project)

    val schema2 =
      """type A {
        | name: String! @unique
        | value: A
        |}"""

    deployServer.deploySchemaThatMustWarn(project, schema2, true).toString should be(
      """{"data":{"deploy":{"migration":{"applied":0,"revision":3},"errors":[],"warnings":[{"description":"You already have nodes for this model. This change may result in data loss."}]}}}""")
  }

  "Updating a field from string to a relation" should "not throw a warning if there is no data yet" taggedAs (IgnoreSQLite) in {

    val schema =
      """|type A {
         | name: String! @unique
         | value: String
         |}"""

    val (project, _) = setupProject(schema)

    val schema2 =
      """type A {
        | name: String! @unique
        | value: A
        |}"""

    deployServer.deploySchemaThatMustSucceed(project, schema2, 3)
  }

  "Updating a scalar field to required" should "not throw an error if there is no data yet" taggedAs (IgnoreSQLite) in {

    val schema =
      """|type A {
         | name: String! @unique
         | value: String
         |}"""

    val (project, _) = setupProject(schema)

    val schema2 =
      """type A {
        | name: String! @unique
        | value: String!
        |}"""

    deployServer.deploySchemaThatMustSucceed(project, schema2, 3)
  }

  "Updating a scalar field to required" should "not throw an error if all required fields already have data" taggedAs (IgnoreSQLite) in {

    val schema =
      """|type A {
         | name: String! @unique
         | value: String
         |}"""

    val (project, _) = setupProject(schema)

    apiServer.query("""mutation{createA(data:{name: "A", value: "not a number"}){name}}""", project)

    val schema2 =
      """type A {
        | name: String! @unique
        | value: String!
        |}"""

    deployServer.deploySchemaThatMustSucceed(project, schema2, 3)
  }

<<<<<<< HEAD
  "Updating a scalar field to required" should "warn if a newly required field is null" in {
=======
  "Updating a scalar field to required" should "throw an error if a newly required field is null" taggedAs (IgnoreMongo) in {
>>>>>>> 376aed8a

    val schema =
      """|type A {
         | name: String! @unique
         | value: String
         |}"""

    val (project, _) = setupProject(schema)

    apiServer.query("""mutation{createA(data:{name: "A"}){name}}""", project)

    val schema2 =
      """type A {
        | name: String! @unique
        | value: String!
        |}"""

    deployServer.deploySchemaThatMustWarn(project, schema2).toString should include("""The fields will be pre-filled with the value: ``.""")
  }

  "Updating the type of a required scalar field" should "warn if there are nodes for that type" in {

    val schema =
      """|type A {
         | name: String! @unique
         | value: String!
         |}"""

    val (project, _) = setupProject(schema)

    apiServer.query("""mutation{createA(data:{name: "A", value: "A"}){name}}""", project)

    val schema2 =
      """type A {
        | name: String! @unique
        | value: Int!
        |}"""

    deployServer.deploySchemaThatMustWarn(project, schema2, force = true).toString should include("""The fields will be pre-filled with the value: `0`.""")
  }

  "Updating a relation field to required" should "not throw an error if there is no data yet" in {

    val schema =
      """|type A {
         | name: String! @unique
         | b: [B]
         |}
         |
         |type B {
         | name: String! @unique
         | a: A
         |}"""

    val (project, _) = setupProject(schema)

    val schema2 =
      """|type A {
         | name: String! @unique
         | b: [B]
         |}
         |
         |type B {
         | name: String! @unique
         | a: A!
         |}"""

    deployServer.deploySchemaThatMustSucceed(project, schema2, 3)
  }

  "Updating a relation field to required" should "not throw an error if all required fields already have data" in {

    val schema =
      """|type A {
         | name: String! @unique
         | b: [B]
         |}
         |
         |type B {
         | name: String! @unique
         | a: A
         |}"""

    val (project, _) = setupProject(schema)

    apiServer.query("""mutation{createB(data:{name: "B", a:{create: {name: "A"}}}){name}}""", project)

    val schema2 =
      """|type A {
         | name: String! @unique
         | b: [B]
         |}
         |
         |type B {
         | name: String! @unique
         | a: A!
         |}"""

    deployServer.deploySchemaThatMustSucceed(project, schema2, 3)
  }

  "Updating a relation field to required" should "throw an error if a newly required field is null" taggedAs (IgnoreMongo) in {

    val schema =
      """|type A {
         | name: String! @unique
         | b: [B]
         |}
         |
         |type B {
         | name: String! @unique
         | a: A
         |}"""

    val (project, _) = setupProject(schema)

    apiServer.query("""mutation{createB(data:{name: "B"}){name}}""", project)

    val schema2 =
      """|type A {
         | name: String! @unique
         | b: [B]
         |}
         |
         |type B {
         | name: String! @unique
         | a: A!
         |}"""

    deployServer.deploySchemaThatMustError(project, schema2).toString should include(
      """You are updating the field `a` to be required. But there are already nodes for the model `B` that would violate that constraint.""")
  }
}<|MERGE_RESOLUTION|>--- conflicted
+++ resolved
@@ -279,11 +279,7 @@
     deployServer.deploySchemaThatMustSucceed(project, schema2, 3)
   }
 
-<<<<<<< HEAD
-  "Updating a scalar field to required" should "warn if a newly required field is null" in {
-=======
-  "Updating a scalar field to required" should "throw an error if a newly required field is null" taggedAs (IgnoreMongo) in {
->>>>>>> 376aed8a
+  "Updating a scalar field to required" should "warn if a newly required field is null" taggedAs (IgnoreMongo) in {
 
     val schema =
       """|type A {
