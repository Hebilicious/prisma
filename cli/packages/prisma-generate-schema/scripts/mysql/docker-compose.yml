version: '3'
services:
  prisma:
<<<<<<< HEAD
    image: prismagraphql/prisma:1.26-beta
=======
    image: prismagraphql/prisma:1.27-alpha
>>>>>>> e253de4b
    restart: always
    ports:
    - "4466:4466"
    environment:
      PRISMA_CONFIG: |
        port: 4466
        # uncomment the next line and provide the env var PRISMA_MANAGEMENT_API_SECRET=my-secret to activate cluster security
        # managementApiSecret: my-secret
        databases:
          default:
            connector: mysql
            host: mysql
            port: 3306
            user: root
            password: prisma
            migrations: true
            rawAccess: true
  mysql:
    image: mysql:5.7
    restart: always
    environment:
      MYSQL_ROOT_PASSWORD: prisma
    volumes:
      - mysql:/var/lib/mysql
    ports:
      - "3306:3306"
volumes:
  mysql:<|MERGE_RESOLUTION|>--- conflicted
+++ resolved
@@ -1,11 +1,7 @@
 version: '3'
 services:
   prisma:
-<<<<<<< HEAD
-    image: prismagraphql/prisma:1.26-beta
-=======
     image: prismagraphql/prisma:1.27-alpha
->>>>>>> e253de4b
     restart: always
     ports:
     - "4466:4466"
