--- conflicted
+++ resolved
@@ -12,28 +12,7 @@
 
 ![](https://imgur.com/g41vZah.png)
 
-<<<<<<< HEAD
-```sh
-npm install -g prisma@1.6.3
-```
-
-</Instruction>
-
-> **Note**: This tutorial currently still uses the `1.6.3` version of the CLI but will be updated shortly to use the [latest release](https://www.prisma.io/docs/1.7/reference/upgrade-guides/upgrading-prisma/upgrade-to-1.7-iquaecuj6b).
-
-You also need to have [Docker](https://www.docker.com/) installed on your machine.
-
-<Instruction>
-
-If you don't have Docker installed on your machine yet, go and download it now from the official website:
-
-- [Mac OS](https://www.docker.com/docker-mac)
-- [Windows](https://www.docker.com/docker-windows)
-
-</Instruction>
-=======
 > The code for this project can be found as a _GraphQL boilerplate_ project on [GitHub](https://github.com/graphql-boilerplates/typescript-graphql-server/tree/master/basic).
->>>>>>> 3e6e4a25
 
 ## Step 1: Install required command line tools
 
